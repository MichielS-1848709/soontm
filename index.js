--- conflicted
+++ resolved
@@ -67,11 +67,7 @@
         sasl: options.sasl || false,
         password: options.password || '',
         tls: options.tls || false,
-<<<<<<< HEAD
-        version: options.version || 'Soon™ IRC for Node.js running on ' + require('os').version + ' - https://github.com/whiskers75/soontm',
-=======
-        version: options.version || 'soontm ' + pkg.version,
->>>>>>> a99a842e
+        version: options.version || 'Soon™ IRC ' + pkg.version + ' for Node.js running on ' + require('os').version + ' - https://github.com/whiskers75/soontm',
         debug: options.debug || false,
         channels: options.channels || [],
         sloppy: options.sloppy || false,
@@ -321,15 +317,8 @@
                     self.capabilities.push('multi-prefix');
                 }
                 if (options.sasl && options.password && line.args[2].indexOf('sasl') !== -1) {
-<<<<<<< HEAD
-                    if (!options.tls && !options.sloppy) {
-                        self.emit('error', new Error('Are you seriously trying to send a password over plaintext? ಠ_ಠ'));
-                    }
-                    self.capabilities += 'sasl ';
-=======
                     if (!options.tls && !options.sloppy) { self.emit('error', new Error('Are you seriously trying to send a password over plaintext? ಠ_ಠ')); }
                     self.capabilities.push('sasl');
->>>>>>> a99a842e
                 }
                 self.send('CAP REQ :' + self.capabilities.join(' '));
                 if (options.debug) { console.log('IRCv3 CLICAP: requested ' + self.capabilities.join(' ')); }
